--- conflicted
+++ resolved
@@ -319,11 +319,6 @@
 
         const targetInst = event._targetInst;
         let uiViewClassName;
-<<<<<<< HEAD
-        uiViewClassName = targetInst.type || // >= react-native 0.49
-            targetInst.viewConfig.uiViewClassName; // <= react-native 0.48
-        return uiViewClassName === 'RCTTextField' || uiViewClassName === 'RCTTextView';
-=======
         if (Platform.OS === 'ios') {
             uiViewClassName = event._targetInst.viewConfig.uiViewClassName;
             return uiViewClassName === 'RCTTextField' || uiViewClassName === 'RCTTextView';
@@ -332,7 +327,6 @@
                 event._targetInst._currentElement.type.displayName === 'AndroidTextInput') || typeof event._targetInst._currentElement === 'string';
             
         }
->>>>>>> 897feb29
     };
 
     // 在单行 TextInput 中
