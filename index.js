/**
 * @providesModule InputScrollView
 * @author Junjie.Bai
 * @license MIT
 */

import React, { Component } from 'react';
import PropTypes from 'prop-types';
import {
    StyleSheet,
    View,
    ScrollView,
    TextInput,
    KeyboardAvoidingView,
    Keyboard,
    Platform,
    Animated,
<<<<<<< HEAD
    UIManager
=======
>>>>>>> a7720658
} from 'react-native';

const isIOS = Platform.OS === 'ios';

let debounce;

if (isIOS) {
    debounce = function(func, wait) {
        wait = wait || 0;
        let id, count;
        let action = function(event) {
            if (count) {
                count--;
                id = requestAnimationFrame(() => action.call(this, event));
            } else {
                func.call(this, event);
            }
        };
        return function({ ...event }) {
            cancelAnimationFrame(id);
            count = wait;
            action.call(this, event);
        };
    };
} else {
    debounce = function(func, wait) {
        wait = wait || 0;
        let id, count;
        let action = function(event) {
            if (count) {
                count--;
                id = setTimeout(() => action.call(this, event));
            } else {
                func.call(this, event);
            }
        };
        return function({ ...event }) {
            clearTimeout(id);
            count = wait;
            action.call(this, event);
        };
    };
}

export default class extends Component {
    static propTypes = {
        keyboardOffset: PropTypes.number,
        multilineInputStyle: PropTypes.oneOfType([
            PropTypes.object,
            PropTypes.array,
            PropTypes.number,
        ]),
        useAnimatedScrollView: PropTypes.bool,
    };

    static defaultProps = {
        keyboardOffset: 40,
        multilineInputStyle: { fontSize: 17 },
        useAnimatedScrollView: false,
    };

    state = {
        measureInputVisible: false,
        measureInputValue: '',
        measureInputWidth: 0,
        contentBottomOffset: 0,
    };

    componentWillMount() {
        this._root = null;
        this._measureCallback = null;
        this._keyboardShow = false;
        this._topOffset = 0;
        this._inputInfoMap = {};

        this._addListener();
        this._extendScrollViewFunc();
    }

    componentWillUnmount() {
        this._removeListener();
    }

    render() {
        const {
            keyboardOffset,
            multilineInputStyle,
            children,
            useAnimatedScrollView,
            ...otherProps,
        } = this.props;

        const {
            measureInputVisible,
            measureInputValue,
            measureInputWidth,
            contentBottomOffset,
        } = this.state;

        const newChildren = this._cloneDeepComponents(children);

        const ScrollComponent = useAnimatedScrollView ? Animated.ScrollView : ScrollView;

        return (
            <KeyboardAvoidingView behavior={isIOS ? 'padding' : null}>
                <View style={styles.wrap}>
                    <ScrollComponent ref={this._onRef}
                                     onMomentumScrollEnd={this._onMomentumScrollEnd}
                                     onFocusCapture={this._onFocus} {...otherProps}>
                        <View style={{ marginBottom: contentBottomOffset }}
                              onStartShouldSetResponderCapture={isIOS ? this._onTouchStart : null}
                              onResponderMove={this._onTouchMove}
                              onResponderRelease={this._onTouchEnd}>
                            {newChildren}
                            <View style={styles.hidden}
                                  pointerEvents="none">
                                {
                                    measureInputVisible &&
                                    <TextInput style={[multilineInputStyle, { width: measureInputWidth }]}
                                               value={measureInputValue}
                                               onContentSizeChange={this._onContentSizeChangeMeasureInput}
                                               editable={false}
                                               multiline />
                                }
                            </View>
                        </View>
                    </ScrollComponent>
                </View>
            </KeyboardAvoidingView>
        );
    }

    _addListener() {
        this._keyboardShowListener = Keyboard.addListener(isIOS ? 'keyboardWillShow' : 'keyboardDidShow', this._onKeyboardShow);
        this._keyboardHideListener = Keyboard.addListener(isIOS ? 'keyboardWillHide' : 'keyboardDidHide', this._onKeyboardHide);
    }

    _removeListener() {
        this._keyboardShowListener && this._keyboardShowListener.remove();
        this._keyboardHideListener && this._keyboardHideListener.remove();
        this._keyboardShowListener = null;
        this._keyboardHideListener = null;
    }

    _extendScrollViewFunc() {
        const funcArray = [
            'scrollTo',
            'scrollToEnd',
        ];

        funcArray.forEach(funcName => {
            this[funcName] = (...args) => {
                this._root[funcName](...args);
            };
        });
    }

    _cloneDeepComponents(Component) {
        if (isArray(Component)) {
            return Component.map(subComponent => this._cloneDeepComponents(subComponent));
        } else if (Component && Component.props && Component.props.children) {
            const newComponent = { ...Component };
            newComponent.props = { ...Component.props };
            newComponent.props.children = this._cloneDeepComponents(Component.props.children);
            return newComponent;
        } else if (Component && Component.props && Component.props.multiline) {
            const newComponent = { ...Component };
            newComponent.props = { ...Component.props };
            return this._addMultilineHandle(newComponent);
        } else {
            return Component;
        }
    }

    _addMultilineHandle(Component) {
        const onChange = Component.props.onChange;
        const onSelectionChange = Component.props.onSelectionChange;
        const onContentSizeChange = Component.props.onContentSizeChange;

        Component.props.onChange = (event) => {
            this._onChange(event);
            onChange &&
                onChange(event);
        };

        Component.props.onSelectionChange = ({ ...event }) => {
            if (isIOS) {
                // 确保处理代码在 onChange 之后执行
                // release 版本必须使用 requestAnimationFrame
                requestAnimationFrame(() => this._onSelectionChange(event));
            } else {
                setTimeout(() => this._onSelectionChange(event));
            }
            onSelectionChange &&
                onSelectionChange(event);
        };

        Component.props.onContentSizeChange = ({ ...event }) => {
            this._onContentSizeChange(event);
            onContentSizeChange &&
                onContentSizeChange(event);
        };

        return Component;
    }

    _getInputInfo(target) {
        return this._inputInfoMap[target] = this._inputInfoMap[target] || {};
    }

    _measureCursorPosition(text, width, callback) {
        this._measureCallback = callback;
        this.setState({
            measureInputVisible: true,
            measureInputValue: text,
            measureInputWidth: width,
        });
    }

    // 这里必须使用防抖函数
    // 因为在真机上，当行数增多时，每调整一次 measureInputValue 的值，onContentSizeChange 都会触发多次。
    // 如果不使用防抖函数，那么在 onContentSizeChange 第一次触发时，measureInputVisible 就会被设置为 false，导致无法获取正确的值。
    // 但在模拟器上没有这个问题。
    _onContentSizeChangeMeasureInput = debounce(({ nativeEvent: event }) => {
        if (!this._measureCallback) return;
        this._measureCallback(event.contentSize.height);
        this._measureCallback = null;
        this.setState({ measureInputVisible: false });
    }, 3);

    _onRef = root => {
        const { useAnimatedScrollView } = this.props;
        if (!root) return;
        this._root = root;

        if (useAnimatedScrollView && this._root._component) {
            this._root = this._root._component;
        };

        setTimeout(() => {
            this._root._innerViewRef.measureInWindow((x, y, width, height) => {
                this._topOffset = y;
            });
        });
    };

    _onMomentumScrollEnd = ({ nativeEvent: event }) => {
        if (!this._keyboardShow) return;
        const contentBottomOffset = Math.max(
            0,
            this.state.contentBottomOffset +
            event.layoutMeasurement.height + // layoutMeasurement 可视区域的大小
            event.contentOffset.y -
            event.contentSize.height
        );
        this.setState({ contentBottomOffset });
    };

    _scrollToKeyboardRequest = () => {
        if (!this._keyboardShow) return;

        const curFocusTarget = TextInput.State.currentlyFocusedField();
        if (!curFocusTarget) return;

        const { text, selectionEnd, width, height } = this._getInputInfo(curFocusTarget);
        const cursorAtLastLine = !text ||
            selectionEnd === undefined ||
            text.length === selectionEnd;

        if (cursorAtLastLine) {
            return this._scrollToKeyboard(curFocusTarget, 0);
        }

        this._measureCursorPosition(
            text.substr(0, selectionEnd),
            width,
            cursorRelativeTopOffset => {
                this._scrollToKeyboard(
                    curFocusTarget,
                    Math.max(0, height - cursorRelativeTopOffset)
                );
            }
        );
    };

    _scrollToKeyboard = (target, offset) => {
        const toKeyboardOffset = this._topOffset + this.props.keyboardOffset - offset;

        const scrollResponder = this._getScrollResponder();

        if (!target || !scrollResponder) {
            return;
        };

        UIManager.viewIsDescendantOf(
            target,
            scrollResponder.getInnerViewNode(),
            (isAncestor) => {
                if (isAncestor) {
                    this._root.scrollResponderScrollNativeHandleToKeyboard(target, toKeyboardOffset, true);
                };
            }
        );
    };

    _getScrollResponder = () => {
        return (
            this._root &&
            this._root.getScrollResponder()
        );
    };

    _onKeyboardShow = () => {
        this._keyboardShow = true;
        this._scrollToKeyboardRequest();
    };

    _onKeyboardHide = () => {
        this._keyboardShow = false;
        let atBottom = !!this.state.contentBottomOffset;
        this.setState({ contentBottomOffset: 0 }, () => {
            if (atBottom) {
                setTimeout(() => {
                    this._root.scrollToEnd({ animated: true });
                });
            }
        });
    };

    // 这个方法是为了防止 ScrollView 在滑动结束后触发 TextInput 的 focus 事件
    _onTouchStart = ({ ...event }) => {
        const target = event.target || event.currentTarget;
        if (target === TextInput.State.currentlyFocusedField()) return false;

        const targetInst = event._targetInst;
        let uiViewClassName;
        uiViewClassName = targetInst.type || // >= react-native 0.49
            targetInst.viewConfig.uiViewClassName; // <= react-native 0.48
        return uiViewClassName === 'RCTTextField' || uiViewClassName === 'RCTTextView';
    };

    // 在单行 TextInput 中
    // onFocus 在 keyboardWillShow 与 keyboardDidShow 之前触发
    // 在多行 TextInput 中
    // onFocus 在 keyboardDidShow 之前触发
    // onFocus 在 keyboardWillShow 之后触发
    _onFocus = ({ ...event }) => {
        // 当 onStartShouldSetResponderCapture 返回 true 时
        // 被激活的 TextInput 无法使用 Keyboard.dismiss() 来收起键盘
        // TextInput.State.currentlyFocusedField() 也无法获取当前焦点ID
        // 原因可能是系统并未判定 TextInput 获取焦点，这可能是一个 bug
        // 通常需要在 onStartShouldSetResponderCapture 返回 false 的情况下再点击一次 TextInput 才能恢复正常
        // 所以这里手动再设置一次焦点
        const target = event.target || event.currentTarget;
        TextInput.State.focusTextInput(target);

        const inputInfo = this._getInputInfo(target);
        const multiline = getProps(event._targetInst).multiline;

        if (multiline) {
            if (inputInfo.text === undefined) {
                inputInfo.text = getProps(event._targetInst).value;
            }

            if (!isIOS) return;

            inputInfo.onFocusRequireScroll = true;
            setTimeout(() => {
                // 如果 onSelectionChange 没有触发，则在这里执行
                if (this._keyboardShow && inputInfo.onFocusRequireScroll) {
                    inputInfo.onFocusRequireScroll = false;
                    this._scrollToKeyboardRequest();
                }
            }, 250);
        } else {
            if (isIOS) this._scrollToKeyboardRequest();
        }
    };

    // onChange 在 onContentSizeChange 之前触发
    // onChange 在 onSelectionChange 之后触发
    _onChange = ({ ...event }) => {
        const target = event.target || event.currentTarget;
        const inputInfo = this._getInputInfo(target);
        inputInfo.text = event.nativeEvent.text;
    }

    // onSelectionChange 在 keyboardDidShow 之前触发
    // onSelectionChange 在 onContentSizeChange 之前触发
    // onSelectionChange 在 onFocus 之后触发
    _onSelectionChange = ({ ...event }) => {
        const target = event.target || event.currentTarget;
        const inputInfo = this._getInputInfo(target);
        inputInfo.selectionEnd = event.nativeEvent.selection.end;
        if (inputInfo.text === undefined) {
            inputInfo.text = getProps(event._targetInst).value;
        }

        if (!isIOS) return;

        if (inputInfo.onFocusRequireScroll) {
            inputInfo.onFocusRequireScroll = false;
            this._scrollToKeyboardRequest();
        }
    };

    // 使用防抖函数有两个目的
    // - 确保 scrollToKeyboardRequest 在 onSelectionChange 之后执行
    // - 短时间内不会重复执行 onContentSizeChange，因为当一次粘贴进许多行文本时，可能会连续触发多次 onContentSizeChange
    _onContentSizeChange = debounce(({ ...event }) => {
        const target = event.target || event.currentTarget;
        const inputInfo = this._getInputInfo(target);
        inputInfo.width = event.nativeEvent.contentSize.width;
        inputInfo.height = event.nativeEvent.contentSize.height;
        if (inputInfo.text === undefined) {
            inputInfo.text = getProps(event._targetInst).value;
        }
        this._scrollToKeyboardRequest(true);
    }, 2);
}

function getProps(targetNode) {
    return targetNode.memoizedProps || // >= react-native 0.49
        targetNode._currentElement.props; // <= react-native 0.48
}

function isArray(arr) {
    return Object.prototype.toString.call(arr) === '[object Array]';
}

const styles = StyleSheet.create({
    wrap: {
        height: '100%',
    },

    hidden: {
        position: 'absolute',
        top: 0,
        left: 0,
        opacity: 0,
    },
});<|MERGE_RESOLUTION|>--- conflicted
+++ resolved
@@ -15,10 +15,7 @@
     Keyboard,
     Platform,
     Animated,
-<<<<<<< HEAD
     UIManager
-=======
->>>>>>> a7720658
 } from 'react-native';
 
 const isIOS = Platform.OS === 'ios';
